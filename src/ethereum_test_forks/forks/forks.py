--- conflicted
+++ resolved
@@ -2,10 +2,7 @@
 All Ethereum fork class definitions.
 """
 
-<<<<<<< HEAD
-=======
 from hashlib import sha256
->>>>>>> d4466b97
 from os.path import realpath
 from pathlib import Path
 from typing import List, Mapping, Optional
@@ -485,31 +482,17 @@
         return False
 
     @classmethod
+    def solc_min_version(cls) -> Version:
+        """
+        Returns the minimum version of solc that supports this fork.
+        """
+        return Version.parse("1.0.0")  # set a high version; currently unknown
+
+    @classmethod
     def pre_allocation_blockchain(cls) -> Mapping:
         """
-        Prague requires pre-allocation of the history storage contract for EIP-2935
-        """
-        with open(CURRENT_FOLDER / "history_contract.bin", mode="rb") as f:
-            new_allocation = {
-                0x25A219378DAD9B3503C8268C9CA836A52427A4FB: {
-                    "nonce": 1,
-                    "code": f.read(),
-                }
-            }
-        return new_allocation | super(Prague, cls).pre_allocation_blockchain()
-
-    @classmethod
-    def solc_min_version(cls) -> Version:
-        """
-        Returns the minimum version of solc that supports this fork.
-        """
-        return Version.parse("1.0.0")  # set a high version; currently unknown
-
-    @classmethod
-    def pre_allocation_blockchain(cls) -> Mapping:
-        """
-        Prague requires pre-allocation of the beacon chain deposit contract for EIP-6110, and
-        the exits contract for EIP-7002.
+        Prague requires pre-allocation of the beacon chain deposit contract for EIP-6110,
+        the exits contract for EIP-7002, and history storage contract for EIP-2935.
         """
         new_allocation = {}
 
@@ -542,6 +525,18 @@
                     },
                 }
             )
+
+        # Add the history contract
+        with open(CURRENT_FOLDER / "history_contract.bin", mode="rb") as f:
+            new_allocation.update(
+                {
+                    0x25A219378DAD9B3503C8268C9CA836A52427A4FB: {
+                        "nonce": 1,
+                        "code": f.read(),
+                    }
+                }
+            )
+
         return new_allocation | super(Prague, cls).pre_allocation_blockchain()
 
     @classmethod
