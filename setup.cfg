--- conflicted
+++ resolved
@@ -28,17 +28,8 @@
     hive.py@git+https://github.com/danceratopz/hive.py@chore/setup.cfg/move-mypy-deps-to-lint-extras
     setuptools
     types-setuptools
-<<<<<<< HEAD
-    requests>=2.31.0
-    colorlog>=6.7.0
     PyJWT>=2.3.0,<3
-    pytest==7.3.2
-    pytest-xdist>=3.3.1,<4
-    coincurve>=18.0.0,<19
     tenacity>8.2.0,<9
-    trie==2.1.1
-    semver==3.0.1
-=======
     requests>=2.31.0,<3
     colorlog>=6.7.0,<7
     pytest>7.3.2,<8
@@ -46,7 +37,6 @@
     coincurve>=18.0.0,<19
     trie>=2.0.2,<3
     semver>=3.0.1,<4
->>>>>>> 3a6520e9
     click>=8.0.0,<9
     pydantic>=2.6.3,<3
     rich>=13.7.0,<14
