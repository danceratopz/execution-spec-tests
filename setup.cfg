[metadata]
name = test-filler
description = Ethereum execution client test authoring framework
long_description = file: README.md
long_description_content_type = text/markdown
version = 1.0.0
url = https://github.com/ethereum/execution-spec-tests
license_files =
    LICENSE
classifiers =
    License :: OSI Approved :: MIT License

[options]
packages =
    evm_transition_tool
    ethereum_test_forks
    ethereum_test_tools
    pytest_plugins

package_dir =
    =src

python_requires = >=3.10

install_requires =
    click>=8.1.0,<9
    ethereum@git+https://github.com/ethereum/execution-specs
    hive.py@git+https://github.com/marioevz/hive.py
    setuptools
    types-setuptools
    requests>=2.31.0
    colorlog>=6.7.0
    PyJWT>=2.3.0,<3
    pytest==7.3.2
    pytest-xdist>=3.3.1,<4
    coincurve>=18.0.0,<19
    tenacity>8.2.0,<9
    trie==2.1.1
    semver==3.0.1
    click>=8.0.0,<9

[options.package_data]
ethereum_test_tools =
    py.typed
ethereum_test_forks =
    py.typed
evm_transition_tool =
    py.typed

[options.entry_points]
console_scripts =
<<<<<<< HEAD
    fill = entry_points.cli:fill
    phil = entry_points.cli:fill
    tf = entry_points.cli:tf
    consume = entry_points.cli:consume
    fca = entry_points.cli:fill_and_consume_all
    order_fixtures = entry_points.order_fixtures:main
    pyspelling_soft_fail = entry_points.pyspelling_soft_fail:main
    markdownlintcli2_soft_fail = entry_points.markdownlintcli2_soft_fail:main
    create_whitelist_for_flake8_spelling = entry_points.create_whitelist_for_flake8_spelling:main
    evm_bytes_to_python = entry_points.evm_bytes_to_python:main
=======
    fill = cli.pytest_commands:fill
    tf = cli.pytest_commands:tf
    gentest = cli.gentest:make_test
    pyspelling_soft_fail = cli.tox_helpers:pyspelling
    markdownlintcli2_soft_fail = cli.tox_helpers:markdownlint
    order_fixtures = cli.order_fixtures:order_fixtures
    evm_bytes_to_python = cli.evm_bytes_to_python:main
    hasher = cli.hasher:main
>>>>>>> fc36d658

[options.extras_require]
test =
    # pytest already in 'install_requires'
    pytest-cov>=4.1.0,<5

lint =
    isort>=5.8,<6
    mypy>=1.4.0,<2; implementation_name == "cpython"
    types-requests
    black==22.3.0; implementation_name == "cpython"
    flake8-spellcheck>=0.24,<0.25
    flake8-docstrings>=1.6,<2
    flake8>=6.1.0,<7
    pep8-naming==0.13.3
    fname8>=0.0.3

docs =
    cairosvg>=2.7.0,<3  # required for social plugin (material)
    gitpython>=3.1.31,<4
    mike>=1.1.2,<2
    mkdocs>=1.4.3,<2
    mkdocs-gen-files>=0.5.0,<1
    mkdocs-git-authors-plugin>=0.7.1,<1
    mkdocs-glightbox>=0.3.4,<1
    mkdocs-literate-nav>=0.6.0,<1
    mkdocs-material>=9.1.14,<10
    mkdocs-material-extensions>=1.1.1,<2
    mkdocstrings>=0.21.2,<1
    mkdocstrings-python>=1.0.0,<2
    pillow>=10.0.1,<11  # required for social plugin (material)
    pyspelling>=2.8.2,<3

[flake8]
dictionaries=en_US,python,technical
docstring-convention = google
extend-ignore = E203, D107, D200, D203, D205,
    D212, E231, D400, D401, D410, D411, D412,
    D413, D414, D415, D416, N806
    # Ignore E203: Whitespace before ':'
    # Ignore D107: Missing docstring in __init__
    # Ignore D200: One-line docstring should fit on one line with quotes
    # Ignore D203: 1 blank line required before class docstring
    # Ignore D205: blank line required between summary line and description
    # Ignore D212: Multi-line docstring summary should start at the first line
    # Ignore E231: Missing whitespace after ':'
    # Ignore D400: First line should end with a period
    # Ignore D401: First line should be in imperative mood
    # Ignore D410: Missing blank line after section
    # Ignore D411: Missing blank line before section
    # Ignore D412: No blank lines allowed between a section header and its content
    # Ignore D413: Missing blank line after last section
    # Ignore D414: Section has no content
    # Ignore D415: First line should end with a period, question mark, or exclamation point
    # Ignore D416: Section name should end with a colon
    # Ignore N806: Variable names with all caps (ALL_CAPS)
max-line-length = 99
per-file-ignore =
    tests/evm_transition_tool/test_evaluate.py:E501

extend-exclude =
    setup.py
    src/evm_transition_tool/tests/
    src/ethereum_test_tools/tests/
    src/ethereum_test_forks/tests/

# vim: set ft=dosini:<|MERGE_RESOLUTION|>--- conflicted
+++ resolved
@@ -49,27 +49,15 @@
 
 [options.entry_points]
 console_scripts =
-<<<<<<< HEAD
-    fill = entry_points.cli:fill
-    phil = entry_points.cli:fill
-    tf = entry_points.cli:tf
-    consume = entry_points.cli:consume
-    fca = entry_points.cli:fill_and_consume_all
-    order_fixtures = entry_points.order_fixtures:main
-    pyspelling_soft_fail = entry_points.pyspelling_soft_fail:main
-    markdownlintcli2_soft_fail = entry_points.markdownlintcli2_soft_fail:main
-    create_whitelist_for_flake8_spelling = entry_points.create_whitelist_for_flake8_spelling:main
-    evm_bytes_to_python = entry_points.evm_bytes_to_python:main
-=======
     fill = cli.pytest_commands:fill
     tf = cli.pytest_commands:tf
+    consume = cli.pytest_commands:consume
     gentest = cli.gentest:make_test
     pyspelling_soft_fail = cli.tox_helpers:pyspelling
     markdownlintcli2_soft_fail = cli.tox_helpers:markdownlint
     order_fixtures = cli.order_fixtures:order_fixtures
     evm_bytes_to_python = cli.evm_bytes_to_python:main
     hasher = cli.hasher:main
->>>>>>> fc36d658
 
 [options.extras_require]
 test =
