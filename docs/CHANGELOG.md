--- conflicted
+++ resolved
@@ -4,32 +4,22 @@
 
 **Key:** ✨ = New, 🐞 = Fixed, 🔀 = Changed, 💥 = Breaking change.
 
-<<<<<<< HEAD
-## 🔜 [Unreleased] https://github.com/ethereum/execution-spec-tests/releases/tag/v-Unreleased) - 2024-xx-xx
-=======
 ## 🔜 [Unreleased](https://github.com/ethereum/execution-spec-tests/releases/tag/v-Unreleased) - 2024-xx-xx
->>>>>>> 77f887a7
-
-### 🧪 Test Cases
-
-### 🛠️ Framework
-
-<<<<<<< HEAD
+
+### 🧪 Test Cases
+
+### 🛠️ Framework
+
 - ✨ Improve handling of the argument passed to `solc --evm-version` when compiling Yul code ([#418](https://github.com/ethereum/execution-spec-tests/pull/418)).
 - 🐞 Fix `fill -m yul_test` which failed to filter tests that are (dynamically) marked as a yul test ([#418](https://github.com/ethereum/execution-spec-tests/pull/418)).
 
-=======
->>>>>>> 77f887a7
 ### 🔧 EVM Tools
 
 ### 📋 Misc
 
-<<<<<<< HEAD
-=======
 - 🐞 Fix deprecation warnings due to outdated config in recommended VS Code project settings ([#420](https://github.com/ethereum/execution-spec-tests/pull/420)).
 - 🐞 Fix typo in the selfdestruct revert tests module ([#421](https://github.com/ethereum/execution-spec-tests/pull/421)).
 
->>>>>>> 77f887a7
 ## [v2.1.0](https://github.com/ethereum/execution-spec-tests/releases/tag/v2.1.0) - 2024-01-29: 🐍🏖️ Cancun
 
 Release [v2.1.0](https://github.com/ethereum/execution-spec-tests/releases/tag/v2.1.0) primarily fixes a small bug introduced within the previous release where transition forks are used within the new `StateTest` format. This was highlighted by @chfast within #405 (https://github.com/ethereum/execution-spec-tests/issues/405), where the fork name `ShanghaiToCancunAtTime15k` was found within state tests.
